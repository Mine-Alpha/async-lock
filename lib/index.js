'use strict';

var AsyncLock = function (opts) {
	opts = opts || {};

	this.Promise = opts.Promise || Promise;

	// format: {key : [fn, fn]}
	// queues[key] = null indicates no job running for key
	this.queues = Object.create(null);

	// domain of current running func {key : fn}
	this.domains = Object.create(null);

	// lock is reentrant for same domain
	this.domainReentrant = opts.domainReentrant || false;

<<<<<<< HEAD
    this.timeout = opts.timeout || AsyncLock.DEFAULT_TIMEOUT;
    this.maxPending = Number.isInteger(opts.maxPending) && opts.maxPending >= 0 ? opts.maxPending : AsyncLock.DEFAULT_MAX_PENDING;
=======
	this.timeout = opts.timeout || AsyncLock.DEFAULT_TIMEOUT;
	this.maxPending = opts.maxPending || AsyncLock.DEFAULT_MAX_PENDING;
>>>>>>> c42e7f82
};

AsyncLock.DEFAULT_TIMEOUT = 0; //Never
AsyncLock.DEFAULT_MAX_PENDING = 1000;

/**
 * Acquire Locks
 *
 * @param {String|Array} key 	resource key or keys to lock
 * @param {function} fn 	async function
 * @param {function} cb 	callback function, otherwise will return a promise
 * @param {Object} opts 	options
 */
AsyncLock.prototype.acquire = function (key, fn, cb, opts) {
	if (Array.isArray(key)) {
		return this._acquireBatch(key, fn, cb, opts);
	}

	if (typeof (fn) !== 'function') {
		throw new Error('You must pass a function to execute');
	}

	// faux-deferred promise using new Promise() (as Promise.defer is deprecated)
	var deferredResolve = null;
	var deferredReject = null;
	var deferred = null;

	if (typeof (cb) !== 'function') {
		opts = cb;
		cb = null;

		// will return a promise
		deferred =  new this.Promise(function(resolve, reject) {
			deferredResolve = resolve;
			deferredReject = reject;
		});
	}

	opts = opts || {};

	var resolved = false;
	var timer = null;
	var self = this;

	var done = function (locked, err, ret) {
		if (locked) {
			if (self.queues[key].length === 0) {
				delete self.queues[key];
			}
			delete self.domains[key];
		}

		if (!resolved) {
			if (!deferred) {
				if (typeof (cb) === 'function') {
					cb(err, ret);
				}
			}
			else {
				//promise mode
				if (err) {
					deferredReject(err);
				}
				else {
					deferredResolve(ret);
				}
			}
			resolved = true;
		}

		if (locked) {
			//run next func
			if (!!self.queues[key] && self.queues[key].length > 0) {
				self.queues[key].shift()();
			}
		}
	};

	var exec = function (locked) {
		if (resolved) { // may due to timed out
			return done(locked);
		}

		if (timer) {
			clearTimeout(timer);
			timer = null;
		}

		if (locked) {
			self.domains[key] = process.domain;
		}

		// Callback mode
		if (fn.length === 1) {
			var called = false;
			fn(function (err, ret) {
				if (!called) {
					called = true;
					done(locked, err, ret);
				}
			});
		}
		else {
			// Promise mode
			self._promiseTry(function () {
				return fn();
			})
			.then(function(ret){
				done(locked, undefined, ret);
			}, function(error){
				done(locked, error);
			});
		}
	};
	if (!!process.domain) {
		exec = process.domain.bind(exec);
	}

	if (!self.queues[key]) {
		self.queues[key] = [];
		exec(true);
	}
	else if (self.domainReentrant && !!process.domain && process.domain === self.domains[key]) {
		// If code is in the same domain of current running task, run it directly
		// Since lock is re-enterable
		exec(false);
	}
	else if (self.queues[key].length >= self.maxPending) {
		done(false, new Error('Too much pending tasks'));
	}
	else {
		var taskFn = function () {
			exec(true);
		};
		if (opts.skipQueue) {
			self.queues[key].unshift(taskFn);
		} else {
			self.queues[key].push(taskFn);
		}

		var timeout = opts.timeout || self.timeout;
		if (timeout) {
			timer = setTimeout(function () {
				timer = null;
				done(false, new Error('async-lock timed out'));
			}, timeout);
		}
	}

	if (deferred) {
		return deferred;
	}
};

/*
 * Below is how this function works:
 *
 * Equivalent code:
 * self.acquire(key1, function(cb){
 *     self.acquire(key2, function(cb){
 *         self.acquire(key3, fn, cb);
 *     }, cb);
 * }, cb);
 *
 * Equivalent code:
 * var fn3 = getFn(key3, fn);
 * var fn2 = getFn(key2, fn3);
 * var fn1 = getFn(key1, fn2);
 * fn1(cb);
 */
AsyncLock.prototype._acquireBatch = function (keys, fn, cb, opts) {
	if (typeof (cb) !== 'function') {
		opts = cb;
		cb = null;
	}

	var self = this;
	var getFn = function (key, fn) {
		return function (cb) {
			self.acquire(key, fn, cb, opts);
		};
	};

	var fnx = fn;
	keys.reverse().forEach(function (key) {
		fnx = getFn(key, fnx);
	});

	if (typeof (cb) === 'function') {
		fnx(cb);
	}
	else {
		return new this.Promise(function (resolve, reject) {
			// check for promise mode in case keys is empty array
			if (fnx.length === 1) {
				fnx(function (err, ret) {
					if (err) {
						reject(err);
					}
					else {
						resolve(ret);
					}
				});
			} else {
				resolve(fnx());
			}
		});
	}
};

/*
 *	Whether there is any running or pending asyncFunc
 *
 *	@param {String} key
 */
AsyncLock.prototype.isBusy = function (key) {
	if (!key) {
		return Object.keys(this.queues).length > 0;
	}
	else {
		return !!this.queues[key];
	}
};

/**
 * Promise.try() implementation to become independent of Q-specific methods
 */
AsyncLock.prototype._promiseTry = function(fn) {
	try {
		return this.Promise.resolve(fn());
	} catch (e) {
		return this.Promise.reject(e);
	}
};

module.exports = AsyncLock;<|MERGE_RESOLUTION|>--- conflicted
+++ resolved
@@ -15,13 +15,8 @@
 	// lock is reentrant for same domain
 	this.domainReentrant = opts.domainReentrant || false;
 
-<<<<<<< HEAD
     this.timeout = opts.timeout || AsyncLock.DEFAULT_TIMEOUT;
     this.maxPending = Number.isInteger(opts.maxPending) && opts.maxPending >= 0 ? opts.maxPending : AsyncLock.DEFAULT_MAX_PENDING;
-=======
-	this.timeout = opts.timeout || AsyncLock.DEFAULT_TIMEOUT;
-	this.maxPending = opts.maxPending || AsyncLock.DEFAULT_MAX_PENDING;
->>>>>>> c42e7f82
 };
 
 AsyncLock.DEFAULT_TIMEOUT = 0; //Never
