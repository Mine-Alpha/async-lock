'use strict';

var Q = require('q');
var _ = require('lodash');
var AsyncLock = require('../index.js');
var domain = require('domain');
var assert = require('assert');

Q.longStackSupport = true;

describe('AsyncLock Tests', function () {
	it('Single key test', function (done) {
		var lock = new AsyncLock();

		var taskCount = 8;
		var keyCount = 2;
		var finishedCount = 0;

		var isRunning = {};

		var taskNumbers = [];
		for (var i = 0; i < taskCount; i++) {
			taskNumbers.push(i);
		}

		taskNumbers.forEach(function (number) {
			var key = number % keyCount;
			lock.acquire(key, function (cb) {
				assert(!isRunning[key]);
				assert(lock.isBusy() && lock.isBusy(key));
				isRunning[key] = true;

				var timespan = Math.random() * 10;
				console.log('task%s(key%s) start, %s ms', number, key, timespan);
				setTimeout(cb.bind(null, null, number), timespan);
			}, function (err, result) {
				if (err) {
					return done(err);
				}

				console.log('task%s(key%s) done', number, key);

				isRunning[key] = false;
				finishedCount++;
				if (finishedCount === taskCount) {
					assert(!lock.isBusy());
					done();
				}
			});
		});
	});

	it('Multiple keys test', function (done) {
		var lock = new AsyncLock();
		var busy1 = false, busy2 = false;

		var finishCount = 0;
		var finish = function () {
			finishCount++;
			if (finishCount === 3) {
				done();
			}
		};

		lock.acquire(1, function (cb) {
			assert(!busy1);
			busy1 = true;

			var timespan = 10;
			console.log('task1(key1) start, %sms', timespan);
			setTimeout(cb, timespan);
		}, function (err) {
			if (err) {
				return done(err);
			}

			busy1 = false;
			console.log('task1(key1) done');
			finish();
		});

		lock.acquire(2, function (cb) {
			assert(!busy2);
			busy2 = true;

			var timespan = 20;
			console.log('task2(key2) start, %sms', timespan);
			setTimeout(cb, timespan);
		}, function (err) {
			if (err) {
				return done(err);
			}

			busy2 = false;
			console.log('task2(key2) done');
			finish();
		});

		lock.acquire([1, 2], function (cb) {
			assert(!busy1 && !busy2);
			busy1 = busy2 = true;

			var timespan = 10;
			console.log('task3(key1&2) start, %sms', timespan);
			setTimeout(cb, timespan);
		}, function (err) {
			if (err) {
				return done(err);
			}
			busy1 = busy2 = false;

			console.log('task3(key1&2) done');
			finish();
		});
	});

	it('should allow lock names that are also Object keys', function (done) {
		var lock = new AsyncLock();
		var key = 'constructor';
		var cb1;
		var client1Done = false;
		lock.acquire(key, function(cb) {
			cb1 = cb;
		});
		lock.acquire(key, function(cb) {
			assert(client1Done);
			cb();
			done();
		});
		assert(!!cb1);
		client1Done = true;
		cb1();
	});

	it('Time out test', function (done) {
		var lock = new AsyncLock({ timeout: 20 });
		var timedout = false;

		lock.acquire('key', function (cb) {
			setTimeout(cb, 50);
		})
			.then(function (err) {
				assert(timedout);
				done();
			});

		lock.acquire('key', function (cb) {
			assert('should not execute here');
			cb();
		})
			.catch(function (err) {
				// timed out
				console.log(err);
				if (err) {
					timedout = true;
				}
			});
	});

	it('Promise mode (Q)', function (done) {
		var lock = new AsyncLock();
		var value = 0;
		var concurrency = 8;

		Q.all(_.range(concurrency).map(function () {
			return lock.acquire('key', function () {
				var tmp = null;
				// Simulate non-atomic check and set
				return Q() // jshint ignore:line
					.delay(_.random(10))
					.then(function () {
						tmp = value;
					})
					.delay(_.random(20))
					.then(function () {
						value = tmp + 1;
					});
			});
		}))
			.then(function () {
				assert(value === concurrency);
			})
			.then(function () {
				var key1 = false, key2 = false;
				lock.acquire('key1', function () {
					key1 = true;
					return Q.delay(20).then(function () {
						key1 = false;
					});
				});
				lock.acquire('key2', function () {
					key2 = true;
					return Q.delay(10).then(function () {
						key2 = false;
					});
				});

				return lock.acquire(['key1', 'key2'], function () {
					assert(key1 === false && key2 === false);
				});
			})
			.nodeify(done);
	});

	it('reentrant lock in the same domain', function (done) {
		var lock = new AsyncLock({ domainReentrant: true });
		var d1 = domain.create();
		d1.run(function () {
			lock.acquire('key', function () {
				console.log('d1 locked key');
				return Q() // jshint ignore:line
					.delay(20)
					.then(function () {
						//Enter same lock twice
						return lock.acquire('key', function () {
							console.log('d1 locked key twice');
						});
					});
			});
		});

		var d2 = domain.create();
		d2.run(function () {
			return Q() // jshint ignore:line
				.delay(10)
				.then(function () {
					return lock.acquire('key', function () {
						console.log('d2 locked key');
						return lock.acquire('key', function () {
							console.log('d2 locked key twice');
						});
					});
				})
				.nodeify(done);
		});
	});

	it('Error handling', function (done) {
		var lock = new AsyncLock();
		lock.acquire('key', function () {
			throw new Error('error');
		}).catch(function (e) {
			assert(e.message === 'error');
			done();
		});
	});

	it('Too much pending', function (done) {
		var lock = new AsyncLock({ maxPending: 1 });
		lock.acquire('key', function () {
			return Q().delay(20); // jshint ignore:line
		});
		lock.acquire('key', function () {
			return Q().delay(20); // jshint ignore:line
		});

		lock.acquire('key', function () { })
			.catch(function (e) {
				done();
			});
	});

<<<<<<< HEAD
	it('set maxPending to 0', function(done){
		var lock = new AsyncLock({maxPending : 0});
		lock.acquire('key', function(){
			return Q().delay(20); // jshint ignore:line
		});
		lock.acquire('key', function(){})
		.catch(function(e){
			done();
		});
	});

	it('use bluebird promise', function(done){
		var lock = new AsyncLock({Promise : require('bluebird')});
		lock.acquire('key', function(){})
		.nodeify(done);
=======
	it('use bluebird promise', function (done) {
		var lock = new AsyncLock({ Promise: require('bluebird') });
		lock.acquire('key', function () { })
			.nodeify(done);
>>>>>>> c42e7f82
	});

	it('use ES6 promise', function (done) {
		var lock = new AsyncLock({ Promise: Promise });
		lock.acquire('key', function () { })
			.then(done, done);
	});

	it('uses global Promise by default', function (done) {
		var lock = new AsyncLock({ });
		lock.acquire('key', function () { })
			.then(done, done);
	});

	it('invalid parameter', function (done) {
		var lock = new AsyncLock();
		try {
			lock.acquire('key', null);
		}
		catch (e) {
			done();
		}
	});

	it('bug #2 on https://github.com/rain1017/async-lock/issues/2', function (done) {
		var lock = new AsyncLock({});

		// this case gave a TypeError
		function work(cb) {
			return setTimeout(cb, 10);
		}

		var doneCount = 0;
		function cb() {
			doneCount++;
			if (doneCount === 2) {
				done();
			}
		}

		lock.acquire(['A', 'B', 'C'], work, cb);
		lock.acquire(['A', 'B', 'C'], work, cb);
	});


	it('Allow queue skipping', function (done) {
		var lock = new AsyncLock();
		var completeTasks = [];
		function onDone () {
			if (completeTasks.length !== 3) return;
			assert.deepEqual(completeTasks, [1, 3, 2], 'Expected third task to skip queue');
			done();
		}
		lock.acquire('key', function (lockDone) {
			setTimeout(function () {
				completeTasks.push(1);
				lockDone();
			}, 20);
		}, onDone);
		lock.acquire('key', function (lockDone) {
			setTimeout(function () {
				completeTasks.push(2);
				lockDone();
			}, 20);
		}, onDone);
		lock.acquire('key', function (lockDone) {
			setTimeout(function () {
				completeTasks.push(3);
				lockDone();
			}, 20);
		}, onDone, { skipQueue: true });
	});


	it('Promise Mode: should call worker even when no keys are locked', function (done) {
		var lock = new AsyncLock();
		lock.acquire([], function () {
			done();
			return new Q(true);
		});
	});

	it('Promise Mode: should pass worker\'s result', function() {
		var lock = new AsyncLock();
		return lock.acquire(['key'], function () {
			return new Q('result');
		}).then(function (status) {
			assert.equal(status, 'result');
		});
	});

	it('Promise Mode: should pass worker\'s result even when no keys are locked', function () {
		var lock = new AsyncLock();
		return lock.acquire([], function cb () {
			return new Q('result');
		}).then(function (status) {
			assert.equal(status, 'result');
		});
	}).timeout(20);

});<|MERGE_RESOLUTION|>--- conflicted
+++ resolved
@@ -260,7 +260,6 @@
 			});
 	});
 
-<<<<<<< HEAD
 	it('set maxPending to 0', function(done){
 		var lock = new AsyncLock({maxPending : 0});
 		lock.acquire('key', function(){
@@ -276,12 +275,6 @@
 		var lock = new AsyncLock({Promise : require('bluebird')});
 		lock.acquire('key', function(){})
 		.nodeify(done);
-=======
-	it('use bluebird promise', function (done) {
-		var lock = new AsyncLock({ Promise: require('bluebird') });
-		lock.acquire('key', function () { })
-			.nodeify(done);
->>>>>>> c42e7f82
 	});
 
 	it('use ES6 promise', function (done) {
